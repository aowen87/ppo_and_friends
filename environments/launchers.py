--- conflicted
+++ resolved
@@ -3,13 +3,10 @@
     that initialize training for a specific environment.
 """
 import gym
-<<<<<<< HEAD
 from abc import ABC, abstractmethod
-=======
 import lbforaging
 import pressureplate
 import rware
->>>>>>> 2619acfc
 from ppo_and_friends.ppo import PPO
 from ppo_and_friends.testing import test_policy
 from ppo_and_friends.networks.actor_critic_networks import FeedForwardNetwork, AtariPixelNetwork
@@ -1210,7 +1207,6 @@
 #                              Multi-Agent                                    #
 ###############################################################################
 
-<<<<<<< HEAD
 class RobotWarehouseTinyLauncher(EnvironmentLauncher):
 
     def launch(self):
@@ -1360,345 +1356,128 @@
                      lr                 = lr,
                      min_lr             = min_lr,
                      **self.kw_launch_args)
-=======
-def robot_warehouse_tiny(
-    state_path,
-    load_state,
-    render,
-    render_gif,
-    num_timesteps,
-    device,
-    envs_per_proc,
-    random_seed,
-    test          = False,
-    num_test_runs = 1):
-
-    env_generator = lambda : gym.make('rware-tiny-3ag-v1')
-
-    actor_kw_args = {}
-    actor_kw_args["activation"]  = nn.LeakyReLU()
-    actor_kw_args["hidden_size"] = 256
-
-    critic_kw_args = actor_kw_args.copy()
-    critic_kw_args["hidden_size"] = 512
-
-    lr     = 0.001
-    min_lr = 0.00001
-
-    lr_dec = LinearDecrementer(
-        max_timestep  = 40000000,
-        max_value     = lr,
-        min_value     = min_lr)
-
-    entropy_weight     = 0.05
-    min_entropy_weight = 0.01
-
-    entropy_dec = LinearDecrementer(
-        max_timestep  = 40000000,
-        max_value     = entropy_weight,
-        min_value     = min_entropy_weight)
-    #
-    # Each rank has 3 agents, which will be interpreted as individual
-    # environments, so (internally) we multiply our ts_per_rollout by
-    # the number of agents. We want each rank to see ~2 episodes =>
-    # num_ranks * 2 * 512.
-    #
-    ts_per_rollout = num_procs * 2 * 512
-
-    #
-    # This environment comes from arXiv:2006.07869v4.
-    # This is a very sparse reward environment, and there are series of
-    # complex actions that must occur in between rewards. Because of this,
-    # using a large maximum timesteps per episode results in faster learning.
-    # arXiv:2103.01955v2 suggests using smaller epoch counts for complex
-    # environments and large batch sizes (single batches if possible).
-    # Because of the sparse rewards, I've also increased the entropy
-    # weight to incentivize exploration. We could also experiment with
-    # using ICM here. I've disabled rewards and observation normalization
-    # and clipping, mainly because they aren't mentioned in arXiv:2103.01955v2.
-    # I've noticed that performance tends to go down a bit when these
-    # normalizations are enabled.
-    #
-    run_ppo(env_generator       = env_generator,
-            random_seed         = random_seed,
-            ac_network          = FeedForwardNetwork,
-            actor_kw_args       = actor_kw_args,
-            critic_kw_args      = critic_kw_args,
-            batch_size          = 10000,
-            epochs_per_iter     = 5,
-            max_ts_per_ep       = 512,
-            ts_per_rollout      = ts_per_rollout,
-            is_multi_agent      = True,
-            add_agent_ids       = True,
-            use_gae             = True,
-            normalize_values    = True,
-            normalize_obs       = False,
-            obs_clip            = None,
-            normalize_rewards   = False,
-            reward_clip         = None,
-            entropy_weight      = entropy_weight,
-            min_entropy_weight  = min_entropy_weight,
-            entropy_dec         = entropy_dec,
-            lr_dec              = lr_dec,
-            lr                  = lr,
-            min_lr              = min_lr,
-            state_path          = state_path,
-            load_state          = load_state,
-            render              = render,
-            render_gif          = render_gif,
-            num_timesteps       = num_timesteps,
-            device              = device,
-            envs_per_proc       = envs_per_proc,
-            test                = test,
-            num_test_runs       = num_test_runs)
-
-def robot_warehouse_small(
-    state_path,
-    load_state,
-    render,
-    render_gif,
-    num_timesteps,
-    device,
-    envs_per_proc,
-    random_seed,
-    test          = False,
-    num_test_runs = 1):
-
-    env_generator = lambda : gym.make('rware-small-4ag-v1')
-
-    actor_kw_args = {}
-    actor_kw_args["activation"]  = nn.LeakyReLU()
-    actor_kw_args["hidden_size"] = 256
-
-    critic_kw_args = actor_kw_args.copy()
-    critic_kw_args["hidden_size"] = 512
-
-    lr     = 0.001
-    min_lr = 0.00001
-
-    lr_dec = LinearDecrementer(
-        max_iteration = 6000,
-        max_value     = lr,
-        min_value     = min_lr)
-
-    entropy_weight     = 0.05
-    min_entropy_weight = 0.01
-
-    entropy_dec = LinearDecrementer(
-        max_iteration = 6000,
-        max_value     = entropy_weight,
-        min_value     = min_entropy_weight)
-
-    #
-    # Each rank has 4 agents, which will be interpreted as individual
-    # environments, so (internally) we multiply our ts_per_rollout by
-    # the number of agents. We want each rank to see ~E episodes =>
-    # num_ranks * E * <max epsiode length>.
-    #
-    E = 2
-    ts_per_rollout = num_procs * E * 512
-
-    #
-    # This is a very sparse reward environment, and there are series of
-    # complex actions that must occur in between rewards. Because of this,
-    # using a large maximum timesteps per episode results in faster learning.
-    # arXiv:2103.01955v2 suggests using smaller epoch counts for complex
-    # environments and large batch sizes (single batches if possible).
-    # Because of the sparse rewards, I've also increased the entropy
-    # weight to incentivize exploration. We could also experiment with
-    # using ICM here. I've disabled rewards and observation normalization
-    # and clipping, mainly because they aren't mentioned in arXiv:2103.01955v2.
-    # I've noticed that performance tends to go down a bit when these
-    # normalizations are enabled.
-    #
-    run_ppo(env_generator       = env_generator,
-            random_seed         = random_seed,
-            ac_network          = FeedForwardNetwork,
-            actor_kw_args       = actor_kw_args,
-            critic_kw_args      = critic_kw_args,
-            batch_size          = 10000,
-            epochs_per_iter     = 5,
-            max_ts_per_ep       = 512,
-            ts_per_rollout      = ts_per_rollout,
-            is_multi_agent      = True,
-            add_agent_ids       = True,
-            use_gae             = True,
-            normalize_values    = True,
-            normalize_obs       = False,
-            obs_clip            = None,
-            normalize_rewards   = False,
-            reward_clip         = None,
-            entropy_weight      = entropy_weight,
-            min_entropy_weight  = min_entropy_weight,
-            entropy_dec         = entropy_dec,
-            lr_dec              = lr_dec,
-            lr                  = lr,
-            min_lr              = min_lr,
-            state_path          = state_path,
-            load_state          = load_state,
-            render              = render,
-            render_gif          = render_gif,
-            num_timesteps       = num_timesteps,
-            device              = device,
-            envs_per_proc       = envs_per_proc,
-            test                = test,
-            num_test_runs       = num_test_runs)
-
-def level_based_foraging(
-    state_path,
-    load_state,
-    render,
-    render_gif,
-    num_timesteps,
-    device,
-    envs_per_proc,
-    random_seed,
-    test          = False,
-    num_test_runs = 1):
-
-    env_generator = lambda : gym.make('Foraging-8x8-3p-2f-v2')
-
-    actor_kw_args = {}
-    actor_kw_args["activation"]  = nn.LeakyReLU()
-    actor_kw_args["hidden_size"] = 128
-
-    critic_kw_args = actor_kw_args.copy()
-    critic_kw_args["hidden_size"] = 256
-
-    lr     = 0.001
-    min_lr = 0.0001
-
-    lr_dec = LinearDecrementer(
-        max_iteration = 2000,
-        max_value     = lr,
-        min_value     = min_lr)
-
-    entropy_weight     = 0.05
-    min_entropy_weight = 0.01
-
-    entropy_dec = LinearDecrementer(
-        max_iteration = 2000,
-        max_value     = entropy_weight,
-        min_value     = min_entropy_weight)
-
-    #
-    # Each rank has 3 agents, which will be interpreted as individual
-    # environments, so (internally) we multiply our ts_per_rollout by
-    # the number of agents. We want each rank to see ~E episodes =>
-    # num_ranks * E * <max epsiode length>.
-    #
-    E = 8
-    ts_per_rollout = num_procs * E * 50
-
-    run_ppo(env_generator       = env_generator,
-            random_seed         = random_seed,
-            ac_network          = FeedForwardNetwork,
-            actor_kw_args       = actor_kw_args,
-            critic_kw_args      = critic_kw_args,
-            batch_size          = 10000,
-            epochs_per_iter     = 5,
-            max_ts_per_ep       = 16,
-            ts_per_rollout      = ts_per_rollout,
-            is_multi_agent      = True,
-            add_agent_ids       = True,
-            use_gae             = True,
-            normalize_values    = True,
-            normalize_obs       = False,
-            obs_clip            = None,
-            normalize_rewards   = False,
-            reward_clip         = None,
-            entropy_weight      = entropy_weight,
-            min_entropy_weight  = min_entropy_weight,
-            entropy_dec         = entropy_dec,
-            lr_dec              = lr_dec,
-            lr                  = lr,
-            min_lr              = min_lr,
-            state_path          = state_path,
-            load_state          = load_state,
-            render              = render,
-            render_gif          = render_gif,
-            num_timesteps       = num_timesteps,
-            device              = device,
-            envs_per_proc       = envs_per_proc,
-            test                = test,
-            num_test_runs       = num_test_runs)
-
-def pressure_plate(
-    state_path,
-    load_state,
-    render,
-    render_gif,
-    num_timesteps,
-    device,
-    envs_per_proc,
-    random_seed,
-    test          = False,
-    num_test_runs = 1):
-
-    env_generator = lambda : gym.make('pressureplate-linear-4p-v0')
-
-    actor_kw_args = {}
-    actor_kw_args["activation"]  = nn.LeakyReLU()
-    actor_kw_args["hidden_size"] = 128
-
-    critic_kw_args = actor_kw_args.copy()
-    critic_kw_args["hidden_size"] = 256
-
-    lr     = 0.001
-    min_lr = 0.0001
-
-    lr_dec = LinearDecrementer(
-        max_iteration = 2000,
-        max_value     = lr,
-        min_value     = min_lr)
-
-    entropy_weight     = 0.05
-    min_entropy_weight = 0.01
-
-    entropy_dec = LinearDecrementer(
-        max_iteration = 2000,
-        max_value     = entropy_weight,
-        min_value     = min_entropy_weight)
-
-    #
-    # Each rank has 4 agents, which will be interpreted as individual
-    # environments, so (internally) we multiply our ts_per_rollout by
-    # the number of agents. We want each rank to see ~E episodes =>
-    # num_ranks * E * <max epsiode length>.
-    #
-    E = 8
-    ts_per_rollout = num_procs * E * 64
-
-    run_ppo(env_generator       = env_generator,
-            random_seed         = random_seed,
-            ac_network          = FeedForwardNetwork,
-            actor_kw_args       = actor_kw_args,
-            critic_kw_args      = critic_kw_args,
-            batch_size          = 10000,
-            epochs_per_iter     = 5,
-            max_ts_per_ep       = 16,
-            ts_per_rollout      = ts_per_rollout,
-            is_multi_agent      = True,
-            add_agent_ids       = True,
-            use_gae             = True,
-            normalize_values    = True,
-            normalize_obs       = False,
-            obs_clip            = None,
-            normalize_rewards   = False,
-            reward_clip         = None,
-            entropy_weight      = entropy_weight,
-            min_entropy_weight  = min_entropy_weight,
-            entropy_dec         = entropy_dec,
-            lr_dec              = lr_dec,
-            lr                  = lr,
-            min_lr              = min_lr,
-            state_path          = state_path,
-            load_state          = load_state,
-            render              = render,
-            render_gif          = render_gif,
-            num_timesteps       = num_timesteps,
-            device              = device,
-            envs_per_proc       = envs_per_proc,
-            test                = test,
-            num_test_runs       = num_test_runs)
->>>>>>> 2619acfc
+
+
+class LevelBasedForagingLauncher(EnvironmentLauncher):
+
+    def launch(self):
+
+        env_generator = lambda : gym.make('Foraging-8x8-3p-2f-v2')
+
+        actor_kw_args = {}
+        actor_kw_args["activation"]  = nn.LeakyReLU()
+        actor_kw_args["hidden_size"] = 128
+
+        critic_kw_args = actor_kw_args.copy()
+        critic_kw_args["hidden_size"] = 256
+
+        lr     = 0.001
+        min_lr = 0.0001
+
+        lr_dec = LinearDecrementer(
+            max_iteration = 2000,
+            max_value     = lr,
+            min_value     = min_lr)
+
+        entropy_weight     = 0.05
+        min_entropy_weight = 0.01
+
+        entropy_dec = LinearDecrementer(
+            max_iteration = 2000,
+            max_value     = entropy_weight,
+            min_value     = min_entropy_weight)
+
+        #
+        # Each rank has 3 agents, which will be interpreted as individual
+        # environments, so (internally) we multiply our ts_per_rollout by
+        # the number of agents. We want each rank to see ~E episodes =>
+        # num_ranks * E * <max epsiode length>.
+        #
+        E = 8
+        ts_per_rollout = num_procs * E * 50
+
+        self.run_ppo(env_generator       = env_generator,
+                     ac_network          = FeedForwardNetwork,
+                     actor_kw_args       = actor_kw_args,
+                     critic_kw_args      = critic_kw_args,
+                     batch_size          = 10000,
+                     epochs_per_iter     = 5,
+                     max_ts_per_ep       = 16,
+                     ts_per_rollout      = ts_per_rollout,
+                     is_multi_agent      = True,
+                     add_agent_ids       = True,
+                     use_gae             = True,
+                     normalize_values    = True,
+                     normalize_obs       = False,
+                     obs_clip            = None,
+                     normalize_rewards   = False,
+                     reward_clip         = None,
+                     entropy_weight      = entropy_weight,
+                     min_entropy_weight  = min_entropy_weight,
+                     entropy_dec         = entropy_dec,
+                     lr_dec              = lr_dec,
+                     lr                  = lr,
+                     min_lr              = min_lr,
+                     **self.kw_launch_args)
+
+
+class PressurePlateLauncher(EnvironmentLauncher):
+
+    def launch(self):
+        env_generator = lambda : gym.make('pressureplate-linear-4p-v0')
+    
+        actor_kw_args = {}
+        actor_kw_args["activation"]  = nn.LeakyReLU()
+        actor_kw_args["hidden_size"] = 128
+    
+        critic_kw_args = actor_kw_args.copy()
+        critic_kw_args["hidden_size"] = 256
+    
+        lr     = 0.001
+        min_lr = 0.0001
+    
+        lr_dec = LinearDecrementer(
+            max_iteration = 2000,
+            max_value     = lr,
+            min_value     = min_lr)
+    
+        entropy_weight     = 0.05
+        min_entropy_weight = 0.01
+    
+        entropy_dec = LinearDecrementer(
+            max_iteration = 2000,
+            max_value     = entropy_weight,
+            min_value     = min_entropy_weight)
+    
+        #
+        # Each rank has 4 agents, which will be interpreted as individual
+        # environments, so (internally) we multiply our ts_per_rollout by
+        # the number of agents. We want each rank to see ~E episodes =>
+        # num_ranks * E * <max epsiode length>.
+        #
+        E = 8
+        ts_per_rollout = num_procs * E * 64
+    
+        self.run_ppo(env_generator       = env_generator,
+                     ac_network          = FeedForwardNetwork,
+                     actor_kw_args       = actor_kw_args,
+                     critic_kw_args      = critic_kw_args,
+                     batch_size          = 10000,
+                     epochs_per_iter     = 5,
+                     max_ts_per_ep       = 16,
+                     ts_per_rollout      = ts_per_rollout,
+                     is_multi_agent      = True,
+                     add_agent_ids       = True,
+                     use_gae             = True,
+                     normalize_values    = True,
+                     normalize_obs       = False,
+                     obs_clip            = None,
+                     normalize_rewards   = False,
+                     reward_clip         = None,
+                     entropy_weight      = entropy_weight,
+                     min_entropy_weight  = min_entropy_weight,
+                     entropy_dec         = entropy_dec,
+                     lr_dec              = lr_dec,
+                     lr                  = lr,
+                     min_lr              = min_lr,
+                     **self.kw_launch_args)