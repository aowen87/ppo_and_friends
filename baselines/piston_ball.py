--- conflicted
+++ resolved
@@ -10,15 +10,9 @@
 
     def run(self):
         env_generator = lambda : \
-<<<<<<< HEAD
-            PPOZooWrapper(
-               pistonball_v6.parallel_env(
-                    render_mode = self.get_gym_render_mode(),
-                    continuous  = True),
-=======
-            PPOParallelZooWrapper(pistonball_v6.parallel_env(
-                render_mode       = self.get_gym_render_mode()),
->>>>>>> 703bf879
+            PPOParallelZooWrapper(
+                pistonball_v6.parallel_env(
+                    render_mode = self.get_gym_render_mode()),
                 #
                 # Each agent views the entire screen, so the "local"
                 # view is actually global.
