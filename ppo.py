--- conflicted
+++ resolved
@@ -7,18 +7,6 @@
 from torch.optim import Adam
 from torch import nn
 from torch.utils.data import DataLoader
-<<<<<<< HEAD
-from utils.episode_info import EpisodeInfo, PPODataset
-from utils.misc import get_action_type, need_action_squeeze
-from utils.decrementers import *
-from utils.misc import update_optimizer_lr
-from utils.misc import RunningStatNormalizer
-from networks.icm import ICM
-from networks.encoders import LinearObservationEncoder
-from environments.vectorize import VectorizedEnv
-from environments.env_wrappers import ObservationNormalizer, ObservationClipper
-from environments.env_wrappers import RewardNormalizer, RewardClipper
-=======
 from ppo_and_friends.utils.episode_info import EpisodeInfo, PPODataset
 from ppo_and_friends.utils.misc import get_action_type, need_action_squeeze
 from ppo_and_friends.utils.decrementers import *
@@ -28,7 +16,6 @@
 from ppo_and_friends.environments.vectorize import VectorizedEnv
 from ppo_and_friends.environments.env_wrappers import ObservationNormalizer, ObservationClipper
 from ppo_and_friends.environments.env_wrappers import RewardNormalizer, RewardClipper
->>>>>>> c6bf3015
 import time
 
 
@@ -192,6 +179,13 @@
                 env        = env,
                 clip_range = obs_clip)
 
+        #
+        # There are multiple ways to go about normalizing values/rewards.
+        # The approach in arXiv:2006.05990v1 is to normalize before
+        # sending targets to the critic and then de-normalize when predicting.
+        # We're taking the OpenAI approach of normalizing the rewards straight
+        # from the environment and keeping them normalized at all times.
+        #
         if normalize_rewards:
             env = RewardNormalizer(
                 env          = env,
