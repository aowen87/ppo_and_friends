--- conflicted
+++ resolved
@@ -857,15 +857,11 @@
         #
         while total_rollout_ts < self.ts_per_rollout:
 
-<<<<<<< HEAD
-            for ep_ts in range(1, self.max_ts_per_ep + 1, env_batch_size):
-=======
             ep_ts = 0
             while (ep_ts < self.max_ts_per_ep and
                 total_rollout_ts < self.ts_per_rollout):
 
                 ep_ts += 1
->>>>>>> bb533aaa
 
                 #
                 # We end if we've reached our timesteps per rollout limit.
@@ -1053,7 +1049,6 @@
                         iteration = self.status_dict["iteration"]
                         bs_min    = self.bootstrap_clip[0](iteration)
                         bs_max    = self.bootstrap_clip[1](iteration)
-<<<<<<< HEAD
 
                         for i, done_idx in enumerate(where_done):
                             episode_infos[done_idx] = EpisodeInfo(
@@ -1085,33 +1080,6 @@
                     total_rollout_ts >= self.ts_per_rollout):
 
                     t_obs = torch.tensor(obs, dtype=torch.float).to(self.device)
-=======
-                        bs_clip_range = (bs_min, bs_max)
-
-                    episode_info = EpisodeInfo(
-                        starting_ts    = 0,
-                        use_gae        = self.use_gae,
-                        gamma          = self.gamma,
-                        lambd          = self.lambd,
-                        bootstrap_clip = bs_clip_range)
-
-                    longest_run = max(longest_run, episode_length)
-
-                    total_ext_rewards += ep_score
-                    total_rewards     += ep_rewards
-                    top_rollout_score  = max(top_rollout_score, ep_score)
-                    episode_length     = 0
-                    ep_score           = 0
-                    ep_rewards         = 0
-                    total_episodes    += 1.
-                    break
-
-                elif (ep_ts == self.max_ts_per_ep or
-                    total_rollout_ts == self.ts_per_rollout):
-
-                    t_obs      = torch.tensor(obs, dtype=torch.float).to(self.device)
-                    t_obs      = t_obs.unsqueeze(0)
->>>>>>> bb533aaa
                     nxt_value  = self.critic(t_obs)
 
                     if self.normalize_values:
