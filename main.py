--- conflicted
+++ resolved
@@ -171,45 +171,4 @@
         test              = test,
         num_test_runs     = num_test_runs)
 
-<<<<<<< HEAD
-    launcher.launch()
-=======
-    elif env_name == "RobotWarehouseSmall":
-        robot_warehouse_small(
-            random_seed   = random_seed,
-            state_path    = state_path,
-            load_state    = load_state,
-            render        = render,
-            render_gif    = render_gif,
-            num_timesteps = num_timesteps,
-            device        = device,
-            envs_per_proc = envs_per_proc,
-            test          = test,
-            num_test_runs = num_test_runs)
-
-    elif env_name == "LevelBasedForaging":
-        level_based_foraging(
-            random_seed   = random_seed,
-            state_path    = state_path,
-            load_state    = load_state,
-            render        = render,
-            render_gif    = render_gif,
-            num_timesteps = num_timesteps,
-            device        = device,
-            envs_per_proc = envs_per_proc,
-            test          = test,
-            num_test_runs = num_test_runs)
-
-    elif env_name == "PressurePlate":
-        pressure_plate(
-            random_seed   = random_seed,
-            state_path    = state_path,
-            load_state    = load_state,
-            render        = render,
-            render_gif    = render_gif,
-            num_timesteps = num_timesteps,
-            device        = device,
-            envs_per_proc = envs_per_proc,
-            test          = test,
-            num_test_runs = num_test_runs)
->>>>>>> 2619acfc
+    launcher.launch()