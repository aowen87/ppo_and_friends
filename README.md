# PPO And Friends

PPO and Friends is a PyTorch implementation of Proximal Policy Optimation
along with various extra optimizations and add-ons (freinds).

<<<<<<< HEAD
While this project supports many of OpenAI's gym environments, the goal
is to be somewhat independent of gym. Because of this, you'll sometimes see
situations where utilities that gym provides have been ignored in favor of
creating our own, often simplified (or sometimes more complicated...), versions
of these utilities. This is largely to support custom environments that might
not follow the standard rules that gym enforces.
=======
While this project is intended to be compatible with OpenAI's gym environments
and interfaces, you'll occasionally see situtations where utilities that gym
(or stable baselines) provides have been ignored in favor of creating our
own versions of these utilities. These choices are made to more easily handle
environments and/or algorithms that don't follow the standard rules and
assumptions enforced by existing frameworks.
>>>>>>> 621b1566

# Our Friends

Some of our friends:

* Intrinsic Curiosity Module (ICM)
* Multi Agent Proximal Policy Optimization (MAPPO)
* Generalized Advantage Estimations (GAE)
* LSTM integration into PPO algorithm
* Gradient, reward, bootstrap, and observation clipping
* KL based early ending
* Splitting observations by proprioceptive and exteroceptive information
* Observation, advantage, and reward normalization
* Learning rate annealing
* Vectorized environments
* Observational augmentations

# Installation

After activating a virtual environment, issue the following command from the
top directory.
```
pip install .
```

NOTE: required packages are not yet listed.

# Supported Environments

Supported environments and a general idea of good training settings can
be viewed in the **Tips and Tricks** section of this README. A full list
can also be viewed by issuing the following command:
```
python main.py --help
```

To train an already supported environment, use the following command:
```
python main.py -e <env_name> --num_timesteps <max_num_timesteps>
```

Running the same command again will result in loading the previously
saved state. You can re-run from scratch by using the `--clobber` option.

To test a model that has been trained on a particular environment,
you can issue the following command:
```
python main.py -e <env_name> --num_test_runs <num_test_runs> --render
```
You can optionally omit the `--render` or add the `--render_gif` flag.


# Documentation

When specific implentation choices have been made as a result of a publication,
the goal is to reference these publications in the relevant code. For
implementation details that are not directly derived from publications, there
should be appropriate comments describing why these choices were made.

Documentation is a work in progress.

# MPI And Environments Per Processor
Both MPI and multiple environment instances per processor are supported,
and utilizing these options can greatly speed up training time. Some
environments may be sensitive to the choices here, which can have an
impact on training. See the **Tips and Tricks** section for some general
setting suggestions.

Currently, the default is to use GPUs when training on a single processor
and CPUs when training on multiple processors. This can be overridden with
the `--alow_mpi_gpu` flag, which is helpful for environments that require
networks that can benefit from GPUs (convolutions, for example).

**Usage:**

mpirun:
```
mpirun -n {num_procs} python main.py -e {env_name} --envs_per_proc {envs_per_proc} ...
```

srun:
```
srun -N1 -n {num_procs} python main.py -e {env_name} --envs_per_proc {envs_per_proc} ...
```

Some things to note:
1. The total timesteps per rollout is divided among the processors. So,
   if the environment is set to run 1024 timesteps per rollout, each
   processor will collect 1024/N of those timesteps, where N is the total
   number of processors (remainders go to processor 0). Note that there
   are various side effects of this, some of which are outlined below.
   Also, `envs_per_proc` can have a similar effect on reducing the total
   timesteps that each environment instance experiences, especially if
   each instance can reach its max timesteps before being "done".
2. Increasing the processor count doesn't always increase training speed.
   For instance, imagine an environment that can only reach unique states
   in the set `U` after running for at least 500 time steps. If our total
   timesteps per rollout is set to 1024, and we run with > 2 processors,
   we will never collect states from `U` and thus might not ever learn
   how to handle those unique situations. A similar logic applies for
   `envs_per_proc`. **Note**: this particular issue is now partially
   mitigated by the recent addition of "soft resets".
3. When running with multiple processors or environment instances,
   the stats that are displayed might not fully reflect the true status
   of learning. For instance, imagine an environment that, when performing
   well, receives +1 for every timestep and is allowed to run for a
   maximum of 100 timesteps. This results in a max score of +100. If each
   processor is only collecting 32 timesteps per rollout, the highest
   score any of them could ever achieve would be 32. Therefore, a reported
   score around 32 might actually signal a converged policy.
4. The `envs_per_proc` flag is currently disabled for multi-agent environments.

# Observational Augmentations

### What are observational augmentations?
Imagine we have a 3D environment where we
want to learn to move a ball as fast as possible. There are two options to
consider here; do we want the ball to move in a single direction, or should
the ball be able to move in any direction? In other words, should direction
matter at all in our reward? If the answer is yes, we should learn to move
the ball in one direction only, then we can proceed as usual. Environments
like Ant employ this kind of reward. However, if our answer is no, we have
an interesting situation here. If we're using the standard approach for this
case, we need to wait for the policy to experience enough directions to
learn that direction doesn't matter. On the other hand, the policy might
learn a simplified version of this idea early on and just choose a random
direction and stick with it. But what if we *want* the policy to learn that
direction doesn't matter? In this case, we really do need to wait for the
policy to encounter enough experiences to learn this on its own (maybe we start
the ball rolling in a random direction with every reset). If direction truly
doesn't matter, though, do we really need to wait for those experiences
to stack up? Well, this likely depends on the environment. In this case,
our observations are simple enough that we can *augment* a single observation
to obtain a batch of observations corresponding to different directions.
We can get away with this because *the reward trajectories will be identical
regardless of direction*. In other words, we can cheat the system, and,
instead of waiting for the environment to crank out a bunch of directions,
we can take a short cut by artificially generating those directions and
their trajectories from a single observation.

### How to utilize observational augmentations
Both `run_ppo`, located in `environments/launchers.py` and our `PPO` class have
an `obs_augment` argument that, when enabled, will try to wrap your environment
in `AugmentingEnvWrapper`. This wrapper expects (and checks) that your
environment has a method named `augment_observation`, which takes a *single*
observation and returns a batch of observations. This batch will contain the
original observation plus a number of augmentations, and the batch size is
expected to always be the same. The values for actions, dones, and rewards
are all duplicated to be identical for every instance in the batch. Info is also
duplicated, except that it might contain augmented terminal observations.

**NOTE:** we don't currently prohibit the use of multiple environments per
processor in conjunction with `aug_observation`, but it is untested and
should be used with caution and consideration.

# MAPPO

When the `is_multi_agent` flag is used, MAPPO will be utilized for training.
This implemenation of MAPPO comes from the suggestsions outlined in
arXiv:2103.01955v2 and arXiv:2006.07869v4.

### Caveats
1. I've currently only tested cooperative environments, but I plan to soon
   test competitive and mixed environments as well.
2. Our current implementation only supports flat observation spaces (Discrete
   and Box).


# Tips And Tricks

**OpenAI Gym**

Installing atari environments:
```
pip install gym[atari]
pip install autorom[accept-rom-license]
```

Mujoco sometimes requires some extra tweaks. There is a `mujoco_export.sh` file
that can help with some of these issues. For testing with the `--render` flag,
you'll need to set the `LD_PRELOAD` path (see the above bash file). For running,
with the `--render_gif` flag, you'll need to unset the `LD_PRELOAD` path.

**Performance**

Unless otherwise stated, all provided environments should be capable of
training "successful" policies. When it's provided, the definition of
success comes from the environment itself. BipedalWalker, for instance, defines
success as reaching an average score >= 300 over 100 test iterations. For
environments that do not provide definitions of success, I wing it.

Open-AI refers to environments that don't have a definition for "solved"
as unsolved environments. I think this is a bit missleading, as these
environments often have distinct goals that can be accomplished. For instance,
Pendulum is an unsolved environment, but we also know what the goal is, and
we can accomplish that goal very easily with RL. Currently, the only
environment in this repositroy that I haven't seen accomplish it's goal
is HumanoidStandup.

If any environment is performing poorly, I'd suggest trying a different seed.
If that doesn't work, feel free to open a ticket.
Of course, different systems will also result in different performance.
For comparison's sake, here is my system info:

OS:
```
$ Linux pop-os 5.15.5-76051505-generic
```
GPU:
```
GP104BM [GeForce GTX 1070 Mobile]
```

## Environment Settings

I have by no means run any comprehensive studies to figure out what the
optimal choices are for processor and `env_per_proc` distribution, but
I've found some general settings that tend to work well. I've outlined
them below. I've included rough timing information for environments that
I remembered to record.

### CartPole
4 processors and 2 environments per processor works well here. An excellent
policy will be learned ~20->30 iterations, which takes a matter of seconds.

### Pendulum
2 processors and 2 environments per processor works well here. I see an
excellent policy after ~7->12 minutes of training.

### Acrobot
2 procssors and 1 environment per processor will learn a good policy in
roughly 30 seconds to a minute.

### MountainCar
2 processors and 3 environments per processor takes about 6-10 minutes
to solve the environment.

### MountainCarContinuous
2 processors and 3 environments per processor works well here.

### LunarLander
2 processors and 2 environments per processor works well here. I see an
excellent policy in under 2 minutes (~400 iterations).

### LunarLanderContinuous
2 processors and 2 environments per processor works well here. I see an
excellent policy in under 5 minutes (~100 iterations).

### BipedalWalker
2 processors and 1 environments per processor will solve the environment
in about 15->20 minutes. The environment is considered solved when the
average score over 100 test runs is >= 300. This policy easily gets
an average score >= 320.

### BipedalWalkerHardcore
4 processors and 1 environments per processor works well. This is probably
the most challenging solveable environment in this repo, and it takes a
significant amount of time to reach a solved policy. I generally see a solved
policy around 4 hours or so of training (~6000->7000 iterations), but the
policy can still be a bit brittle at this point. For example, testing the
policy 4 times in a row with each test averaging over 100 test runs might
result in 3 out of the 4 averages being >= 300. Longer training will result
in a more stable policy.
The environment is considered solved when the average score over 100 test
runs is >= 300. This policy generally gets an average score >= 320 once
solved.

### All Atari pixel environments
I recommend enabling the `--allow_mpi_gpu` flag for systems with GPUs. I
tested BreakoutPixels using 4 processors and 2 environments per processor,
which worked well.

### All Atari RAM environments
I tested BreakoutRAM using 4 processors and 2 environments per processor,
which worked well.

### InvertedPendulum
2 processors and 2 environments per processor learns an excellent policy in
roughly 10 seconds of training.

### InvertedDoublePendulum
2 processors and 2 environments per processor learns a good policy within
a few minutes.

### Ant
4 processors and 1 environment per processor learns a a great policy within
10 minutes of training. In order to solve the environment, you need to reach
an average score >= 6000 over 100 test runs. To accomplish this, I trained
for ~1.5 hours.

### Walker2d
Both Walker2d and Hopper are oddly sensitive to the trajectory lengths.
They will learn to run a bit beyond the max trajectory length very well,
but they often stumble afterwards. For this reason, I recommend using no
more than 2 processors and training with a single environment per processor.
This will result in a solved policy fairly quickly.

### Hopper
Both Walker2d and Hopper are oddly sensitive to the trajectory lengths.
They will learn to run a bit beyond the max trajectory length very well,
but they often stumble afterwards. For this reason, I recommend using no
more than 2 processors and training with a single environment per processor.
This will result in a solved policy fairly quickly.

### Swimmer
2 processors and 2 environments per processor works very well.

### HalfCheetah
2 processors and 2 environments per processor learns an excellent policy
in about 2 minutes.

### Humanoid
2 processors and 2 environments per processor learns an excellent policy
within 40 minutes or less.

### HumanoidStandup
Who knows with this one...

### RobotWarehouseTiny
4 processors works well. This environment has very sparse rewards, so it
can take a while for the agents to explore enough to reach a good policy.
In the example gif below, agents were trained for a little less than 5 hours.

# Resulting Policies
Policies can differ from one training to another, and the longer training
sessions generally result in better policies. For the results demonstrated
below, I trained for a moderate amount, which is usually just enough to
see a decent policy. See the **Environment Setttings** section for details.

## CartPole
<img src="https://github.com/aowen87/ppo_and_friends/blob/main/gifs/CartPole.gif" width="300" height="200" />

- **test score: 200**
- **average over 100 test runs: 200**

## Pendulum
<img src="https://github.com/aowen87/ppo_and_friends/blob/main/gifs/Pendulum.gif" width="300" height="200" />

- **test score: -241.6**

## Acrobot
<img src="https://github.com/aowen87/ppo_and_friends/blob/main/gifs/Acrobot.gif" width="300" height="200" />

- **test score: -82**

## MountainCar
<img src="https://github.com/aowen87/ppo_and_friends/blob/main/gifs/MountainCar.gif" width="300" height="200" />

- **test score: -108**
- **average over 100 test runs: -105.1**

## MountainCarContinuous
<img src="https://github.com/aowen87/ppo_and_friends/blob/main/gifs/MountainCarContinuous.gif" width="300" height="200" />

- **test score: 94.6**
- **average over 100 test runs: 92.0**

## LunarLander
<img src="https://github.com/aowen87/ppo_and_friends/blob/main/gifs/LunarLander.gif" width="300" height="200" />

- **test score: 259.4**

## LunarLanderContinuous
<img src="https://github.com/aowen87/ppo_and_friends/blob/main/gifs/LunarLanderContinuous.gif" width="300" height="200" />

- **test score: 281.7**

## BipedalWalker
<img src="https://github.com/aowen87/ppo_and_friends/blob/main/gifs/BipedalWalker.gif" width="300" height="200" />

- **test score: 326.2**
- **average over 100 test runs: ~319**

## BipedalWalkerHardcore
<img src="https://github.com/aowen87/ppo_and_friends/blob/main/gifs/BipedalWalkerHardcore.gif" width="300" height="200" />

- **test score: 329.7**
- **average over 100 test runs: ~313**

## BreakoutRAM
<img src="https://github.com/aowen87/ppo_and_friends/blob/main/gifs/BreakoutRAM.gif" width="300" height="200" />

- **test score: N/A**: I cut off the test at 500 steps for this gif.

## InvertedPendulum
<img src="https://github.com/aowen87/ppo_and_friends/blob/main/gifs/InvertedPendulum.gif" width="300" height="200" />

- **test score: 1000**

## InvertedDoublePendulum
<img src="https://github.com/aowen87/ppo_and_friends/blob/main/gifs/InvertedDoublePendulum.gif" width="300" height="200" />

- **test score: 9318.5**

## Ant
<img src="https://github.com/aowen87/ppo_and_friends/blob/main/gifs/Ant.gif" width="300" height="200" />

- **test score: 6106.2**
- **average over 100 test runs: 6298.3**

## Walker2d
<img src="https://github.com/aowen87/ppo_and_friends/blob/main/gifs/Walker2d.gif" width="300" height="200" />

- **test score: 3530.0**

## Hopper
<img src="https://github.com/aowen87/ppo_and_friends/blob/main/gifs/Hopper.gif" width="300" height="200" />

- **test score: 3211.0**

## Swimmer
<img src="https://github.com/aowen87/ppo_and_friends/blob/main/gifs/Swimmer.gif" width="300" height="200" />

- **test score: 131.3**

## HalfCheetah
<img src="https://github.com/aowen87/ppo_and_friends/blob/main/gifs/HalfCheetah.gif" width="300" height="200" />

- **test score: 4157.9**

## Humanoid
<img src="https://github.com/aowen87/ppo_and_friends/blob/main/gifs/Humanoid.gif" width="300" height="200" />

- **test score: 6330.9**

## RobotWarehouseTiny
<img src="https://github.com/aowen87/ppo_and_friends/blob/main/gifs/RobotWarehouseTiny.gif" width="300" height="200" />

- **test score (averaged across all agents): 11.0**<|MERGE_RESOLUTION|>--- conflicted
+++ resolved
@@ -3,21 +3,12 @@
 PPO and Friends is a PyTorch implementation of Proximal Policy Optimation
 along with various extra optimizations and add-ons (freinds).
 
-<<<<<<< HEAD
-While this project supports many of OpenAI's gym environments, the goal
-is to be somewhat independent of gym. Because of this, you'll sometimes see
-situations where utilities that gym provides have been ignored in favor of
-creating our own, often simplified (or sometimes more complicated...), versions
-of these utilities. This is largely to support custom environments that might
-not follow the standard rules that gym enforces.
-=======
 While this project is intended to be compatible with OpenAI's gym environments
 and interfaces, you'll occasionally see situtations where utilities that gym
 (or stable baselines) provides have been ignored in favor of creating our
 own versions of these utilities. These choices are made to more easily handle
 environments and/or algorithms that don't follow the standard rules and
 assumptions enforced by existing frameworks.
->>>>>>> 621b1566
 
 # Our Friends
 
